--- conflicted
+++ resolved
@@ -15,15 +15,9 @@
 	// Use the vibrant Unicode theme for rich visualization
 	cfg := design.UnicodeVibrantTheme()
 
-<<<<<<< HEAD
-	fmt.Println("╔══════════════════════════════════════════════════════════╗")
-	fmt.Println("║           BUILD DASHBOARD - Multi-Pattern Demo          ║")
-	fmt.Println("╚══════════════════════════════════════════════════════════╝")
-=======
 	fmt.Println("╔════════════════════════════════════════════════════════════════╗")
 	fmt.Println("║           Build Dashboard - Composition Example               ║")
 	fmt.Println("╚════════════════════════════════════════════════════════════════╝")
->>>>>>> 3a843dff
 	fmt.Println()
 
 	// Pattern 1: Summary - Overall build metrics
